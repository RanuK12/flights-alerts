# Environment variables
.env
<<<<<<< HEAD
.env.*
=======
>>>>>>> b6c19694e71614de944b6ffaa6fe49bb14e1afad

# Python
__pycache__/
*.py[cod]
*$py.class
*.so
.Python
build/
develop-eggs/
dist/
downloads/
eggs/
.eggs/
lib/
lib64/
parts/
sdist/
var/
wheels/
*.egg-info/
.installed.cfg
*.egg

# Virtual Environment
venv/
ENV/
env/
<<<<<<< HEAD
=======
.venv/
venv_new/

# Logs
*.log
crypto_bot.log

# Price history
price_history.json
>>>>>>> 320bce7e

# IDE
.idea/
.vscode/
*.swp
*.swo

<<<<<<< HEAD
# Logs
*.log
logs/

# Data
data/
*.csv
*.xlsx
*.db

# Cache
.cache/
.streamlit/

=======
<<<<<<< HEAD
# Logs and databases
*.log
logs/
*.db
*.sqlite3

# Test coverage
.coverage
.pytest_cache/
htmlcov/

# Data directories
data/raw/
data/processed/
data/final/

# Jupyter Notebook
.ipynb_checkpoints
notebooks/

# OS
.DS_Store
Thumbs.db

# Docker
.docker/

# Airflow
airflow/logs/
airflow/plugins/
airflow/dags/__pycache__/

# Monitoring
monitoring/prometheus/data/
monitoring/grafana/data/

# Project specific
*.csv
*.json
*.parquet
*.db
*.sqlite3

# Webserver configuration
webserver_config.py 
=======
>>>>>>> 320bce7e
# OS
.DS_Store
Thumbs.db

# Ignorar directorios de otros proyectos y entornos virtuales
App Enviar Correos/
Bot Crypto/
Emilio's_Proyects/
Enviar Mails/
General/
Job_Finder_App/
Movie Recommendation System/
sentiment-analyzer/
trading_system.egg-info/
uploads/
venv_new/
etl-bigdata-pipeline/
import time.py
setup.py
test_results.json

# Archivos específicos generados por Python
__pycache__/
*.pyc
*.pyd
*.so
.Python
.ipynb_checkpoints
.pytest_cache/
.coverage
htmlcov/
dist/
build/
*.egg-info/
.env
.venv/
notebooks/
# Archivos de logs
*.log
*.sqlite3

# Entornos virtuales
env/
venv/
/venv
*.env
>>>>>>> b6c19694e71614de944b6ffaa6fe49bb14e1afad<|MERGE_RESOLUTION|>--- conflicted
+++ resolved
@@ -1,9 +1,6 @@
 # Environment variables
 .env
-<<<<<<< HEAD
 .env.*
-=======
->>>>>>> b6c19694e71614de944b6ffaa6fe49bb14e1afad
 
 # Python
 __pycache__/
@@ -28,21 +25,11 @@
 *.egg
 
 # Virtual Environment
+.venv/
 venv/
 ENV/
 env/
-<<<<<<< HEAD
-=======
-.venv/
 venv_new/
-
-# Logs
-*.log
-crypto_bot.log
-
-# Price history
-price_history.json
->>>>>>> 320bce7e
 
 # IDE
 .idea/
@@ -50,7 +37,6 @@
 *.swp
 *.swo
 
-<<<<<<< HEAD
 # Logs
 *.log
 logs/
@@ -64,14 +50,6 @@
 # Cache
 .cache/
 .streamlit/
-
-=======
-<<<<<<< HEAD
-# Logs and databases
-*.log
-logs/
-*.db
-*.sqlite3
 
 # Test coverage
 .coverage
@@ -104,21 +82,11 @@
 monitoring/grafana/data/
 
 # Project specific
-*.csv
 *.json
 *.parquet
-*.db
-*.sqlite3
+webserver_config.py 
 
-# Webserver configuration
-webserver_config.py 
-=======
->>>>>>> 320bce7e
-# OS
-.DS_Store
-Thumbs.db
-
-# Ignorar directorios de otros proyectos y entornos virtuales
+# Otros directorios y archivos específicos
 App Enviar Correos/
 Bot Crypto/
 Emilio's_Proyects/
@@ -129,35 +97,7 @@
 sentiment-analyzer/
 trading_system.egg-info/
 uploads/
-venv_new/
 etl-bigdata-pipeline/
 import time.py
 setup.py
-test_results.json
-
-# Archivos específicos generados por Python
-__pycache__/
-*.pyc
-*.pyd
-*.so
-.Python
-.ipynb_checkpoints
-.pytest_cache/
-.coverage
-htmlcov/
-dist/
-build/
-*.egg-info/
-.env
-.venv/
-notebooks/
-# Archivos de logs
-*.log
-*.sqlite3
-
-# Entornos virtuales
-env/
-venv/
-/venv
-*.env
->>>>>>> b6c19694e71614de944b6ffaa6fe49bb14e1afad+test_results.json